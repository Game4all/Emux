﻿using System;
using Emux.GameBoy.Cpu;

namespace Emux.GameBoy.Graphics
{
    /// <summary>
    /// Represents the graphics processor unit of a GameBoy device.
    /// </summary>
    public unsafe class GameBoyGpu
    {
        public const int FrameWidth = 160;
        public const int FrameHeight = 144;
        
        public const int ScanLineOamCycles = 80;
        public const int ScanLineVramCycles = 172;
        public const int HBlankCycles = 204;
        public const int OneLineCycles = 456;
        public const int VBlankCycles = 456 * 10;
        public const int FullFrameCycles = 70224;
        
        private readonly byte[] _frameBuffer = new byte[3 * FrameWidth * FrameHeight];
        private readonly GameBoy _device;

        private readonly byte[] _vram = new byte[0x2000];
        private readonly byte[] _oam = new byte[0xA0];

        private readonly Color[] _colors =
        {
            new Color(255,255,255),
            new Color(192,192,192),
            new Color(96,96,96),
            new Color(0,0,0),
        };

        private int _modeClock;
        private LcdControlFlags _lcdc;

        public LcdControlFlags Lcdc
        {
            get { return _lcdc; }
            set
            {
                if ((value & LcdControlFlags.EnableLcd) == 0)
                {
                    Array.Clear(_frameBuffer, 0, _frameBuffer.Length);
                    VideoOutput.RenderFrame(_frameBuffer);
                    LY = 0;
                    Stat = (LcdStatusFlags) 0x80;
                    _modeClock = 0;
                }
                else if ((_lcdc & LcdControlFlags.EnableLcd) == 0)
                {
                    _modeClock = 0;
                    if (LY == LYC)
                        Stat |= LcdStatusFlags.Coincidence;
                }

                _lcdc = value;
            }
        }

        public LcdStatusFlags Stat;
        public byte ScY;
        public byte ScX;
        public byte LY;
        public byte LYC;
        public byte Bgp;
        public byte ObjP0;
        public byte ObjP1;
        public byte WY;
        public byte WX;

        public GameBoyGpu(GameBoy device)
        {
            if (device == null)
                throw new ArgumentNullException(nameof(device));
            _device = device;
            VideoOutput = new EmptyVideoOutput();
        }
        
        /// <summary>
        /// Gets or sets the output device the graphics processor should render frames to.
        /// </summary>
        public IVideoOutput VideoOutput
        {
            get;
            set;
        }

        /// <summary>
        /// Writes a byte to the Object Attribute Memory (OAM).
        /// </summary>
        /// <param name="address">The address in the OAM to write the data to.</param>
        /// <param name="value">The value to write.</param>
        public void WriteOam(byte address, byte value)
        {
            _oam[address] = value;
        }

        /// <summary>
        /// Writes the given data to the Object Attribute Memory (OAM).
        /// </summary>
        /// <param name="oamData">The data to import.</param>
        public void ImportOam(byte[] oamData)
        {
            Buffer.BlockCopy(oamData, 0, _oam, 0, oamData.Length);
        }

        /// <summary>
        /// Reads a byte from the Object Attribute Memory (OAM).
        /// </summary>
        /// <param name="address">The address in the OAM to read the data from.</param>
        /// <returns></returns>
        public byte ReadOam(byte address)
        {
            return _oam[address];
        }

        /// <summary>
        /// Writes a byte to the Video RAM.
        /// </summary>
        /// <param name="address">The address in the VRAM to write the data to.</param>
        /// <param name="value">The value to write.</param>
        public void WriteVRam(ushort address, byte value)
        {
            _vram[address] = value;
        }

        /// <summary>
        /// Reads a byte from the Video RAM.
        /// </summary>
        /// <param name="address">The address in the VRAM to write the data to.</param>
        /// <returns></returns>
        public byte ReadVRam(int address)
        {
            return _vram[address];
        }

        /// <summary>
        /// Assigns a new value to a graphics processor register identified by its relative IO memory address.
        /// </summary>
        /// <param name="address">The memory address relative to the I/O memory section (0xFF00).</param>
        /// <param name="value">The new value.</param>
        public void WriteRegister(byte address, byte value)
        {
            switch (address)
            {
                case 0x40:
                    Lcdc = (LcdControlFlags) value;
                    return;
                case 0x41:
                    Stat = (LcdStatusFlags) (value & 0b01111000);
                    return;
                case 0x42:
                    ScY = value;
                    return;
                case 0x43:
                    ScX = value;
                    return;
                case 0x44:
                    LY = value;
                    return;
                case 0x45:
                    LYC = value;
                    return;
                case 0x47:
                    Bgp = value;
                    return;
                case 0x48:
                    ObjP0 = value;
                    return;
                case 0x49:
                    ObjP1 = value;
                    return;
                case 0x4A:
                    WY = value;
                    return;
                case 0x4B:
                    WX = value;
                    return;
            }

            throw new ArgumentOutOfRangeException(nameof(address));
        }

        /// <summary>
        /// Reads the value of a graphics processor register identified by its relative IO memory address.
        /// </summary>
        /// <param name="address">The memory address relative to the I/O memory section (0xFF00).</param>
        public byte ReadRegister(byte address)
        {
            switch (address)
            {
                case 0x40:
                    return (byte) _lcdc;
                case 0x41:
                    return (byte) Stat;
                case 0x42:
                    return ScY;
                case 0x43:
                    return ScX;
                case 0x44:
                    return LY;
                case 0x45:
                    return LYC;
                case 0x47:
                    return Bgp;
                case 0x48:
                    return ObjP0;
                case 0x49:
                    return ObjP1;
                case 0x4A:
                    return WY;
                case 0x4B:
                    return WX;
            }

            throw new ArgumentOutOfRangeException(nameof(address));
        }

        /// <summary>
        /// Advances the execution of the graphical processor unit.
        /// </summary>
        /// <param name="cycles">The cycles the central processor unit has executed since last step.</param>
        public void GpuStep(int cycles)
        {
            if ((_lcdc & LcdControlFlags.EnableLcd) == 0)
                return;

            _modeClock += cycles;

            unchecked
            {
                LcdStatusFlags stat = Stat;
                
                var currentMode = stat & LcdStatusFlags.ModeMask;
                switch (currentMode)
                {
                    case LcdStatusFlags.ScanLineOamMode:
                        if (_modeClock >= ScanLineOamCycles)
                        {
                            _modeClock -= ScanLineOamCycles;
                            currentMode = LcdStatusFlags.ScanLineVRamMode;
                        }
                        break;
                    case LcdStatusFlags.ScanLineVRamMode:
                        if (_modeClock >= ScanLineVramCycles)
                        {
                            _modeClock -= ScanLineVramCycles;
                            currentMode = LcdStatusFlags.HBlankMode;
                            if ((stat & LcdStatusFlags.HBlankModeInterrupt) == LcdStatusFlags.HBlankModeInterrupt)
                                _device.Cpu.Registers.IF |= InterruptFlags.LcdStat;
                            RenderScan();
                        }
                        break;
                    case LcdStatusFlags.HBlankMode:
                        if (_modeClock >= HBlankCycles)
                        {
                            _modeClock -= HBlankCycles;
                            LY++;
<<<<<<< HEAD
                            if (LY >= FrameHeight - 1)
=======
                            if (LY == FrameHeight - 1)
>>>>>>> 5eb04b9d
                            {
                                currentMode = LcdStatusFlags.VBlankMode;
                                VideoOutput.RenderFrame(_frameBuffer);
                                _device.Cpu.Registers.IF |= InterruptFlags.VBlank;
                                if ((stat & LcdStatusFlags.VBlankModeInterrupt) == LcdStatusFlags.VBlankModeInterrupt)
                                    _device.Cpu.Registers.IF |= InterruptFlags.LcdStat;
                            }
                            else
                            {
                                currentMode = LcdStatusFlags.ScanLineOamMode;
                            }
                        }
                        break;
                    case LcdStatusFlags.VBlankMode:
                        if (_modeClock >= OneLineCycles)
                        {
                            _modeClock -= OneLineCycles;
                            LY++;

                            if (LY > FrameHeight + 9)
                            {
                                currentMode = LcdStatusFlags.ScanLineOamMode;
                                LY = 0;
                                if ((stat & LcdStatusFlags.OamBlankModeInterrupt) == LcdStatusFlags.OamBlankModeInterrupt)
                                    _device.Cpu.Registers.IF |= InterruptFlags.LcdStat;
                            }
                        }
                        break;
                }

                stat &= (LcdStatusFlags) ~0b111;
                stat |= currentMode;
                if (LY == LYC)
                    stat |= LcdStatusFlags.Coincidence;
                Stat = stat;
            }
        }
        
        private void RenderScan()
        {
            if ((_lcdc & LcdControlFlags.EnableBackground) == LcdControlFlags.EnableBackground)
                RenderBackgroundScan();
            if ((_lcdc & LcdControlFlags.EnableWindow) == LcdControlFlags.EnableWindow)
                RenderWindowScan();
            if ((_lcdc & LcdControlFlags.EnableSprites) == LcdControlFlags.EnableSprites)
                RenderSpritesScan();
        }

        private void RenderBackgroundScan()
        {
            // Move to correct tile map address.
            int tileMapAddress = (_lcdc & LcdControlFlags.BgTileMapSelect) == LcdControlFlags.BgTileMapSelect
                ? 0x1C00
                : 0x1800;

            int tileMapLine = ((LY + ScY) & 0xFF) >> 3;
            tileMapAddress += tileMapLine * 0x20;

            // Move to correct tile data address.
            int tileDataAddress = (_lcdc & LcdControlFlags.BgWindowTileDataSelect) ==
                                  LcdControlFlags.BgWindowTileDataSelect
                ? 0x0000
                : 0x0800;

            int tileDataOffset = ((LY + ScY) & 7) * 2;
            tileDataAddress += tileDataOffset;

            int x = ScX;
            
            // Read first tile data to render.
            byte[] currentTileData = new byte[2];
            CopyTileData(tileMapAddress, x >> 3, tileDataAddress, currentTileData);

            // Render scan line.
            for (int outputX = 0; outputX < FrameWidth; outputX++, x++)
            {
                if ((x & 7) == 0)
                {
                    // Read next tile data to render.
                    CopyTileData(tileMapAddress, x >> 3, tileDataAddress, currentTileData);
                }

                var color = DeterminePixelColor(x, currentTileData, Bgp);
                _frameBuffer[LY * FrameWidth * 3 + outputX * 3] = color.R;
                _frameBuffer[LY * FrameWidth * 3 + outputX * 3 + 1] = color.G;
                _frameBuffer[LY * FrameWidth * 3 + outputX * 3 + 2] = color.B;
            }
        }

        private void CopyTileData(int tileMapAddress, int tileIndex, int tileDataAddress, byte[] buffer)
        {
            byte dataIndex = _vram[(ushort) (tileMapAddress + tileIndex)];
            if ((_lcdc & LcdControlFlags.BgWindowTileDataSelect) !=
                LcdControlFlags.BgWindowTileDataSelect)
            {
                // Index is signed number in [-128..127] => compensate for it.
                dataIndex = unchecked((byte) ((sbyte) dataIndex + 0x80));
            }
            Buffer.BlockCopy(_vram, tileDataAddress + (dataIndex << 4), buffer, 0, 2);
        }

        private void RenderWindowScan()
        {
            if (LY >= WY)
            {
                // Move to correct tile map address.
                int tileMapAddress = (_lcdc & LcdControlFlags.WindowTileMapSelect)
                                     == LcdControlFlags.WindowTileMapSelect
                    ? 0x1C00
                    : 0x1800;

                int tileMapLine = ((LY - WY) & 0xFF) >> 3;
                tileMapAddress += tileMapLine * 0x20;

                // Move to correct tile data address.
                int tileDataAddress = (_lcdc & LcdControlFlags.BgWindowTileDataSelect) ==
                                      LcdControlFlags.BgWindowTileDataSelect
                    ? 0x0000
                    : 0x0800;

                int tileDataOffset = ((LY - WY) & 7) * 2;
                tileDataAddress += tileDataOffset;

                int x = 0;
                byte[] currentTileData = new byte[2];

                // Render scan line.
                for (int outputX = WX - 7; outputX < FrameWidth; outputX++, x++)
                {
                    if ((x & 7) == 0)
                    {
                        // Read next tile data to render.
                        CopyTileData(tileMapAddress, x >> 3, tileDataAddress, currentTileData);
                    }

                    var color = DeterminePixelColor(x, currentTileData, Bgp);
                    _frameBuffer[LY * FrameWidth * 3 + outputX * 3] = color.R;
                    _frameBuffer[LY * FrameWidth * 3 + outputX * 3 + 1] = color.G;
                    _frameBuffer[LY * FrameWidth * 3 + outputX * 3 + 2] = color.B;
                }
            }
        }
        
        private void RenderSpritesScan()
        {
            fixed (byte* ptr = _oam)
            {
                // GameBoy only supports 10 sprites in one scan line.
                int spritesCount = 0;
                for (int i = 0; i < 40 && spritesCount < 10; i++)
                {
                    var data = ((SpriteData*) ptr)[i];
                    int absoluteY = data.Y - 16;

                    // Check if sprite is on current scan line.
                    if (absoluteY <= LY && LY < absoluteY + 8)
                    {
                        // TODO: take order into account.
                        spritesCount++;

                        // Check if actually on the screen.
                        if (data.X > 0 && data.X < FrameWidth + 8)
                        {
                            byte palette = (data.Flags & SpriteDataFlags.UsePalette1) == SpriteDataFlags.UsePalette1
                                ? ObjP1
                                : ObjP0;
                            
                            // Read tile data.
                            int rowIndex = LY - absoluteY;

                            // Flip sprite vertically if specified.
                            if ((data.Flags & SpriteDataFlags.YFlip) == SpriteDataFlags.YFlip)
                                rowIndex = 7 - rowIndex;

                            byte[] currentTileData = new byte[2];
                            Buffer.BlockCopy(_vram, (ushort)(0x0000 + (data.TileDataIndex << 4) + rowIndex * 2),
                                currentTileData, 0, 2);

                            // Render sprite.
                            for (int x = 0; x < 8; x++)
                            {
                                int absoluteX = data.X - 8;

                                // Flip sprite horizontally if specified.
                                if ((data.Flags & SpriteDataFlags.XFlip) != SpriteDataFlags.XFlip)
                                    absoluteX += x;
                                else
                                    absoluteX += 7 - x;

                                if (absoluteX >= 0 && absoluteX < FrameWidth)
                                {
                                    int colorIndex = DetermineColorIndex(x, currentTileData, palette);
                                    
                                    // TODO: take priority into account.

                                    // Check for transparent color.
                                    if (colorIndex != 0)
                                    {
                                        var color = _colors[colorIndex];
                                        _frameBuffer[LY * FrameWidth * 3 + absoluteX * 3] = color.R;
                                        _frameBuffer[LY * FrameWidth * 3 + absoluteX * 3 + 1] = color.G;
                                        _frameBuffer[LY * FrameWidth * 3 + absoluteX * 3 + 2] = color.B;
                                    }
                                }
                            }
                        }
                    }
                }
            }
        }
        
        private Color DeterminePixelColor(int x, byte[] tileRowData, byte palette)
        {
            return _colors[DetermineColorIndex(x, tileRowData, palette)];
        }

        private static int DetermineColorIndex(int x, byte[] tileRowData, byte palette)
        {
            int bitIndex = 7 - (x & 7);
            int paletteIndex = (((tileRowData[0] >> bitIndex) & 1) << 1) |
                               ((tileRowData[1] >> bitIndex) & 1);
            int colorIndex = (palette >> (paletteIndex * 2)) & 3;
            return colorIndex;
        }
        
        public void Reset()
        {
            _modeClock = 0;
            LY = 0;
            ScY = 0;
            ScX = 0;
            Stat = (LcdStatusFlags) 0x85;
        }

    }
}<|MERGE_RESOLUTION|>--- conflicted
+++ resolved
@@ -258,11 +258,7 @@
                         {
                             _modeClock -= HBlankCycles;
                             LY++;
-<<<<<<< HEAD
-                            if (LY >= FrameHeight - 1)
-=======
                             if (LY == FrameHeight - 1)
->>>>>>> 5eb04b9d
                             {
                                 currentMode = LcdStatusFlags.VBlankMode;
                                 VideoOutput.RenderFrame(_frameBuffer);

--- conflicted
+++ resolved
@@ -42,11 +42,6 @@
         private ulong _ticks;
         private bool _break = true;
         private bool _halt = false;
-<<<<<<< HEAD
-=======
-        
-        private readonly NativeTimer _frameTimer;
->>>>>>> fdc32a5f
         private readonly ManualResetEvent _frameStartSignal = new ManualResetEvent(false);
         private readonly ManualResetEvent _breakSignal = new ManualResetEvent(false);
         
